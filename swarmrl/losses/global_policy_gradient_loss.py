"""
Module for the implementation of policy gradient loss.

Policy gradient is the most simplistic loss function where critic loss drives the entire
policy learning.

Notes
-----
https://spinningup.openai.com/en/latest/algorithms/vpg.html
"""

import logging
import pickle

import jax
import jax.numpy as jnp
import optax
from flax.core.frozen_dict import FrozenDict

from swarmrl.losses.loss import Loss
from swarmrl.networks.network import Network
from swarmrl.utils.utils import gather_n_dim_indices
from swarmrl.value_functions.td_return import TDReturns

logger = logging.getLogger(__name__)


class GlobalPolicyGradientLoss(Loss):
    """
    Parent class for the reinforcement learning tasks.

    Notes
    -----
    """

    def __init__(self, value_function: TDReturns = TDReturns()):
        """
        Constructor for the reward class.

        Parameters
        ----------
        value_function : ExpectedReturns
        """
        super(Loss, self).__init__()
        self.value_function = value_function
        self.n_particles = None
        self.n_time_steps = None
        self.error_predicted_reward = None

    def _calculate_loss(
        self,
        network_params: FrozenDict,
        network: Network,
        feature_data: jnp.ndarray,
        next_feature_data: jnp.ndarray,
        carry: jnp.ndarray,
        rewards: jnp.ndarray,
        log_probs: jnp.ndarray,
    ) -> jnp.array:
        """
        Compute the loss of the shared actor-critic network.

        Parameters
        ----------
        network : FlaxModel
            The actor-critic network that approximates the policy.
        network_params : FrozenDict
            Parameters of the actor-critic model used.
        feature_data : np.ndarray (n_time_steps,  feature_dimension)
            Observable data for each time step and particle within the episode.
        action_indices : np.ndarray (n_time_steps)
            The actions taken by the policy for all time steps and particles during one
            episode.
        rewards : np.ndarray (n_time_steps)
            The rewards received for all time steps and particles during one episode.


        Returns
        -------
        loss : float
            The loss of the actor-critic network for the last episode.
        """

        # (n_timesteps, n_possibilities)
        _, predicted_values,_ = network(network_params, feature_data, carry)
        _, next_predicted_values,_ = network(network_params, next_feature_data, carry)
        predicted_values = predicted_values.squeeze()
        next_predicted_values = next_predicted_values.squeeze()
        logger.debug(f"{log_probs.shape=}")

        returns = self.value_function(rewards, next_predicted_values)
        logger.debug(f"{returns.shape}")

        logger.debug(f"{predicted_values.shape=}")

        # (n_timesteps, n_particles)
        advantage = returns - predicted_values
<<<<<<< HEAD
        # advantage = (advantage - jnp.mean(advantage)) / (jnp.std(advantage) + 1e-8)
=======
        # advantage = (advantage - jnp.mean(advantage)) / (jnp.std(advantage) + 1e-10)

        logger.info(f"{advantage=}")
        logger.info(f"{log_probs=}")
>>>>>>> 635350dd

        logger.debug(f"{advantage=}")
        # Sum over time steps and average over agents.
<<<<<<< HEAD
        critic_loss =  1 * optax.huber_loss(predicted_values, returns).sum()
        advantage = jax.lax.stop_gradient(advantage)
        actor_loss = - 1 * (log_probs * advantage).sum()
        
        logger.debug(f"{critic_loss=}, {actor_loss=}")
=======
        critic_loss =  1.0 * jnp.mean(jnp.square(advantage))
        advantage = jax.lax.stop_gradient(advantage)
        actor_loss = - 1.0 * (log_probs * advantage).mean()

        logger.info(f"{critic_loss=}, {actor_loss=}")
        self.error_predicted_reward = jnp.abs(advantage)
>>>>>>> 635350dd
        return actor_loss + critic_loss

    def compute_loss(self, network: Network, episode_data):
        """
        Compute the loss and update the shared actor-critic network.

        Parameters
        ----------
        network : Network
                actor-critic model to use in the analysis.
        episode_data : np.ndarray (n_timesteps, feature_dimension)
                Observable data for each time step and particle within the episode.

        Returns
        -------

        """
        feature_data = jnp.array(episode_data.feature_sequence)
        next_feature_data = jnp.array(episode_data.next_features)
        iterations, n_particles, *feature_dimension = feature_data.shape
        feature_data = feature_data.reshape((iterations * n_particles, *feature_dimension))
        iterations_next, *_ = next_feature_data.shape
        next_feature_data = next_feature_data.reshape(((iterations_next) * n_particles, *feature_dimension))
        carry = episode_data.carry

        reward_data = jnp.array(episode_data.rewards)
        log_probs = jnp.array(episode_data.log_probs)

        self.n_time_steps = jnp.shape(feature_data)[0]
        network_grad_fn = jax.value_and_grad(self._calculate_loss)
        _, network_grads = network_grad_fn(
            network.model_state.params,
            network=network,
            feature_data=feature_data,
            next_feature_data=next_feature_data,
            carry=carry,
            rewards=reward_data,
            log_probs=log_probs,
        )
        max_grad = jax.tree_util.tree_reduce(
            lambda x, y: jnp.maximum(x, jnp.max(jnp.abs(y))), network_grads, -jnp.inf
        )
        mean_grad = jax.tree_util.tree_reduce(
            lambda x, y: x + jnp.sum(jnp.abs(y)), network_grads, 0.0
        ) / jax.tree_util.tree_reduce(
            lambda x, y: x + jnp.size(y), network_grads, 0.0
        )
        logger.info(f"Mean gradient: {mean_grad}")
        logger.info(f"Maximum gradient: {max_grad}")
        network_grads = jax.tree_map(
            lambda g: jnp.clip(g, -100.0, 100.0), network_grads
        )
        episode_data.error_predicted_reward = self.error_predicted_reward
        network.update_model(network_grads)<|MERGE_RESOLUTION|>--- conflicted
+++ resolved
@@ -95,31 +95,18 @@
 
         # (n_timesteps, n_particles)
         advantage = returns - predicted_values
-<<<<<<< HEAD
         # advantage = (advantage - jnp.mean(advantage)) / (jnp.std(advantage) + 1e-8)
-=======
-        # advantage = (advantage - jnp.mean(advantage)) / (jnp.std(advantage) + 1e-10)
 
         logger.info(f"{advantage=}")
         logger.info(f"{log_probs=}")
->>>>>>> 635350dd
 
-        logger.debug(f"{advantage=}")
         # Sum over time steps and average over agents.
-<<<<<<< HEAD
-        critic_loss =  1 * optax.huber_loss(predicted_values, returns).sum()
-        advantage = jax.lax.stop_gradient(advantage)
-        actor_loss = - 1 * (log_probs * advantage).sum()
-        
-        logger.debug(f"{critic_loss=}, {actor_loss=}")
-=======
         critic_loss =  1.0 * jnp.mean(jnp.square(advantage))
         advantage = jax.lax.stop_gradient(advantage)
         actor_loss = - 1.0 * (log_probs * advantage).mean()
 
         logger.info(f"{critic_loss=}, {actor_loss=}")
         self.error_predicted_reward = jnp.abs(advantage)
->>>>>>> 635350dd
         return actor_loss + critic_loss
 
     def compute_loss(self, network: Network, episode_data):
