--- conflicted
+++ resolved
@@ -83,11 +83,7 @@
         # Create a new interaction model.
         interaction_model = GlobalForceFunction(agents=self.agents)
         logger.debug("RL updated.")
-<<<<<<< HEAD
-        interaction_model.save_agents()
-=======
 
->>>>>>> f757ec0f
         return interaction_model, np.array(reward), any(switches)
 
     def perform_rl_training(
