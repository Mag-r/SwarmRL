"""
Module to implement a simple multi-layer perceptron for the colloids.
"""

import numpy as np
from rich.progress import BarColumn, Progress, TimeRemainingColumn
from typing import List, Tuple
import logging
import queue
import threading

from swarmrl.engine.engine import Engine
from swarmrl.trainers.trainer import Trainer
from swarmrl.force_functions.global_force_fn import GlobalForceFunction
from swarmrl.agents.MPI_actor_critic import MPIActorCriticAgent

logger = logging.getLogger(__name__)


class GlobalContinuousTrainer(Trainer):
    """
    Class for the simple MLP RL implementation.

    Attributes
    ----------
    rl_protocols : list(protocol)
            A list of RL protocols to use in the simulation.
    """

    def __init__(
        self,
        agents: List[MPIActorCriticAgent],
        lock: threading.Lock = threading.Lock(),
    ):
        super().__init__(agents)
        self.learning_thread = threading.Thread(target=self.async_update_rl)
        self.interaction_model_queue = queue.LifoQueue()
        self.lock = lock

    def initialize_training(self) -> GlobalForceFunction:
        return GlobalForceFunction(
            agents=self.agents,
        )

    def async_update_rl(self):
        killed = False
        while not killed:
            force_fn, current_reward, killed = self.update_rl()
            self.interaction_model_queue.put((force_fn, current_reward, killed))

    def update_rl(self) -> Tuple[GlobalForceFunction, np.ndarray]:
        """
        Update the RL algorithm.

        Returns
        -------
        interaction_model : MLModel
                Interaction model to use in the next episode.
        reward : np.ndarray
                Current mean episode reward. This is returned for nice progress bars.
        killed : bool
                Whether or not the task has ended the training.
        """
        reward = 0.0
        switches = []

        for agent in self.agents.values():
            if isinstance(agent, MPIActorCriticAgent):
                logger.info(
                    f"Current learning_rate is {agent.actor_network.model_state.opt_state.hyperparams['learning_rate']}"
                )
                ag_reward, ag_killed = agent.update_agent()
                # logger.info(f"reward: {ag_reward}, sum: {np.sum(ag_reward)}")
                reward += np.mean(ag_reward)
                switches.append(ag_killed)
            else:
                raise NotImplementedError("Only MPIActorCriticAgent is supported.")

        # Create a new interaction model.
        interaction_model = GlobalForceFunction(agents=self.agents)
        logger.debug("RL updated.")
        return interaction_model, np.array(reward), any(switches)

    def perform_rl_training(
        self,
        system_runner: Engine,
        n_episodes: int,
        episode_length: int,
        load_bar: bool = True,
    ):
        """
        Perform the RL training.

        Parameters
        ----------
        system_runner : Engine
                Engine used to perform steps for each agent.
        n_episodes : int
                Number of episodes to use in the training.
        episode_length : int
                Number of time steps in one episode.
        load_bar : bool (default=True)
                If true, show a progress bar.
        """
        self.engine = system_runner
        rewards = [0.0]
        current_reward = 0.0
        # mp.set_start_method('spawn', force=True)

        force_fn = self.initialize_training()

        # Initialize the tasks and observables.
        for agent in self.agents.values():
            agent.reset_agent(self.engine.colloids)

        progress = Progress(
            "Episode: {task.fields[Episode]}",
            BarColumn(),
            "Episode reward: {task.fields[current_reward]} Running Reward:"
            " {task.fields[running_reward]}",
            TimeRemainingColumn(),
        )

        with progress:
            task = progress.add_task(
                "RL Training",
                total=n_episodes,
                Episode=0,
                current_reward=current_reward,
                running_reward=np.mean(rewards),
                visible=load_bar,
            )
            try:
                for episode in range(n_episodes):
                    self.engine.integrate(episode_length, force_fn)
<<<<<<< HEAD
                    # mp.set_start_method('spawn', force=True)
                    # q = mp.Queue(maxsize=1)
                    # p = mp.Process(target=worker_run, args=(self.engine, force_fn, q))
                    # p.start()
                    # logger.info(jax.devices())
                    force_fn, current_reward, killed = self.update_rl()
                    # q.put(True)
                    # p.join()

                    if killed:
                        print("Simulation has been ended by the task, ending training.")
                        self.engine.finalize()
                        break

                    rewards.append(current_reward)
                    episode += 1
                    logger.info(
                        f"Episode {episode}; mean immediate reward: {current_reward}"
                    )
                    progress.update(
                        task,
                        advance=1,
                        Episode=episode,
                        current_reward=np.round(current_reward, 2),
                        running_reward=np.round(np.mean(rewards[-10:]), 2),
                    )
                    if episode % 10 == 0:
                        # Save the agents every 10 episodes.
                        for agent in self.agents.values():
                            agent.save_trajectory(name = f"trajectory_{int(episode/10.0)}")
                            agent.save_agent()
=======
                    if episode == 0:
                        self.learning_thread.start()
                    if not self.interaction_model_queue.empty():
                        force_fn, current_reward, killed = (
                            self.interaction_model_queue.get()
                        )
                        logger.info(
                            f"obtained new interaction model. remaining in queue: {self.interaction_model_queue.qsize()}"
                        )

                        if killed:
                            print(
                                "Simulation has been ended by the task, ending training."
                            )
                            self.engine.finalize()
                            break

                        rewards.append(current_reward)
                        logger.info(
                            f"Episode {episode}; mean immediate reward: {current_reward}"
                        )
                        progress.update(
                            task,
                            advance=1,
                            Episode=episode,
                            current_reward=np.round(current_reward, 2),
                            running_reward=np.round(np.mean(rewards[-10:]), 2),
                        )
                        if episode % 10 == 0:
                            # Save the agents every 10 episodes.
                            for agent in self.agents.values():
                                agent.save_trajectory()
                                agent.save_agent()
                    else:
                        logger.info(
                            "Sampling is faster than learning."
                        )
>>>>>>> 9ed5401e

            finally:
                self.engine.finalize()
                self.learning_thread.join(0.0)

        return np.array(rewards)<|MERGE_RESOLUTION|>--- conflicted
+++ resolved
@@ -133,39 +133,6 @@
             try:
                 for episode in range(n_episodes):
                     self.engine.integrate(episode_length, force_fn)
-<<<<<<< HEAD
-                    # mp.set_start_method('spawn', force=True)
-                    # q = mp.Queue(maxsize=1)
-                    # p = mp.Process(target=worker_run, args=(self.engine, force_fn, q))
-                    # p.start()
-                    # logger.info(jax.devices())
-                    force_fn, current_reward, killed = self.update_rl()
-                    # q.put(True)
-                    # p.join()
-
-                    if killed:
-                        print("Simulation has been ended by the task, ending training.")
-                        self.engine.finalize()
-                        break
-
-                    rewards.append(current_reward)
-                    episode += 1
-                    logger.info(
-                        f"Episode {episode}; mean immediate reward: {current_reward}"
-                    )
-                    progress.update(
-                        task,
-                        advance=1,
-                        Episode=episode,
-                        current_reward=np.round(current_reward, 2),
-                        running_reward=np.round(np.mean(rewards[-10:]), 2),
-                    )
-                    if episode % 10 == 0:
-                        # Save the agents every 10 episodes.
-                        for agent in self.agents.values():
-                            agent.save_trajectory(name = f"trajectory_{int(episode/10.0)}")
-                            agent.save_agent()
-=======
                     if episode == 0:
                         self.learning_thread.start()
                     if not self.interaction_model_queue.empty():
@@ -203,7 +170,6 @@
                         logger.info(
                             "Sampling is faster than learning."
                         )
->>>>>>> 9ed5401e
 
             finally:
                 self.engine.finalize()
