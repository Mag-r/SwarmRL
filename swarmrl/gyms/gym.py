"""
Module to implement a simple multi-layer perceptron for the colloids.
"""
import os
from typing import List, Tuple

import numpy as np
from rich.progress import BarColumn, Progress, TimeRemainingColumn

from swarmrl.engine.engine import Engine
from swarmrl.losses.loss import Loss
from swarmrl.losses.policy_gradient_loss import PolicyGradientLoss
from swarmrl.models.ml_model import MLModel
from swarmrl.rl_protocols.actor_critic import ActorCritic
from swarmrl.rl_protocols.classical_algorithm import ClassicalAlgorithm


class Gym:
    """
    Class for the simple MLP RL implementation.

    Attributes
    ----------
    actor : Network
                A sequential torch model to use as an actor.
    critic : Network
                A sequential torch model to use as a critic.
    task : callable
                Callable function from which a reward can be computed.
    """

    def __init__(
        self,
        rl_protocols: List[ActorCritic],
        loss: Loss = PolicyGradientLoss(),
    ):
        """
        Constructor for the MLP RL.

        Parameters
        ----------
        rl_protocols : dict
                A dictionary of RL protocols
        loss : Loss
                A loss model to use in the A-C loss computation.
        """
        self.loss = loss
        self.rl_protocols = {}

        # Add the protocols to an easily accessible internal dict.
        # TODO: Maybe turn into a dataclass? Not sure if it helps yet.
        for item in rl_protocols:
            self.rl_protocols[str(item.particle_type)] = item

    def initialize_training(self) -> MLModel:
        """
        Return an initialized interaction model.

        Returns
        -------
        interaction_model : MLModel
                Interaction model to start the simulation with.
        """
        # Collect the force models for the simulation runs.
        force_models = {}
        for item, value in self.rl_protocols.items():
            if isinstance(value, ClassicalAlgorithm):
                # Classical algorithms don't need to be trained.
                force_models[item] = value.policy
<<<<<<< HEAD
=======
                observables[item] = value.observable
                tasks[item] = value.task
                actions[item] = value.actions
>>>>>>> 91dc61bc
                continue

            force_models[item] = value.actor

        return MLModel(
            protocols=self.rl_protocols,
            models=force_models,
            record_traj=True
        )

    def update_rl(self, trajectory_data) -> Tuple[MLModel, np.ndarray]:
        """
        Update the RL algorithm.

        Returns
        -------
        interaction_model : MLModel
                Interaction model to use in the next episode.
        reward : np.ndarray
                Current mean episode reward. This is returned for nice progress bars.
        """
        reward = 0.0  # TODO: Separate between species and optimize visualization.

        force_models = {}
        for item, val in self.rl_protocols.items():
            if isinstance(val, ClassicalAlgorithm):
<<<<<<< HEAD
                # Classical algorithms don't need to be trained.
                force_models[item] = val.policy
                continue

            #episode_data = np.load(f".traj_data_{item}.npy", allow_pickle=True)
=======
                force_models[item] = val.policy
                observables[item] = val.observable
                tasks[item] = val.task
                actions[item] = val.actions
                # Classical algorithms don't need to be trained. but because a new instance is create, need to be copied
                continue

            episode_data = np.load(f".traj_data_{item}.npy", allow_pickle=True)
>>>>>>> 91dc61bc

            episode_data = trajectory_data[item]

            reward += np.mean(episode_data.rewards)

            # Compute loss for actor and critic.
            self.loss.compute_loss(
                actor=val.actor,
                critic=val.critic,
                episode_data=episode_data,
            )

            force_models[item] = val.actor

        # Create a new interaction model.
        interaction_model = MLModel(
            protocols=self.rl_protocols,
            models=force_models,
            record_traj=True,
        )
        return interaction_model, np.array(reward) / len(self.rl_protocols)

    def export_models(self, directory: str = "Models"):
        """
        Export the models to the specified directory.

        Parameters
        ----------
        directory : str (default='Models')
                Directory in which to save the models.

        Returns
        -------
        Saves the actor and the critic to the specific directory.

        Notes
        -----
        This is super lazy. We should add this to the rl protocol. Same with the
        model restoration.
        """
        for item, val in self.rl_protocols.items():
            if isinstance(val, ClassicalAlgorithm):
                # No need to export Classical Models.
                continue
            val.actor.export_model(filename=f"ActorModel_{item}", directory=directory)
            val.critic.export_model(filename=f"CriticModel_{item}", directory=directory)

    def restore_models(self, directory: str = "Models"):
        """
        Export the models to the specified directory.

        Parameters
        ----------
        directory : str (default='Models')
                Directory from which to load the objects.

        Returns
        -------
        Loads the actor and critic from the specific directory.
        """
        for item, val in self.rl_protocols.items():
            if isinstance(val, ClassicalAlgorithm):
                # No need to restore Classical Algorithms.
                continue
            val.actor.restore_model_state(
                filename=f"ActorModel_{item}", directory=directory
            )
            val.critic.restore_model_state(
                filename=f"CriticModel_{item}", directory=directory
            )

    def initialize_models(self):
        """
        Initialize all of the models in the gym.
        """
        for item, val in self.rl_protocols.items():
            if isinstance(val, ClassicalAlgorithm):
                # No need to restore Classical Algorithms.
                continue
            val.actor.reinitialize_network()
            val.critic.reinitialize_network()

    def perform_rl_training(
        self,
        system_runner: Engine,
        n_episodes: int,
        episode_length: int,
        load_bar: bool = True,
    ):
        """
        Perform the RL training.

        Parameters
        ----------
        system_runner : Engine
                Engine used to perform steps for each agent.
        n_episodes : int
                Number of episodes to use in the training.
        episode_length : int
                Number of time steps in one episode.
        load_bar : bool (default=True)
                If true, show a progress bar.
        """
        rewards = [0.0]
        current_reward = 0.0
        episode = 0
        force_fn = self.initialize_training()

        # Initialize the tasks and observables.
        for item, val in self.rl_protocols.items():
            val.observable.initialize(system_runner.colloids)
            val.task.initialize(system_runner.colloids)

        progress = Progress(
            "Episode: {task.fields[Episode]}",
            BarColumn(),
            "Episode reward: {task.fields[current_reward]} Running Reward:"
            " {task.fields[running_reward]}",
            TimeRemainingColumn(),
        )

        with progress:
            task = progress.add_task(
                "RL Training",
                total=n_episodes,
                Episode=episode,
                current_reward=current_reward,
                running_reward=np.mean(rewards),
                visible=load_bar,
            )
            for _ in range(n_episodes):
                system_runner.integrate(episode_length, force_fn)
                trajectory_data = force_fn.trajectory_data
                force_fn, current_reward = self.update_rl(
                    trajectory_data=trajectory_data
                )
                rewards.append(current_reward)
                episode += 1
                progress.update(
                    task,
                    advance=1,
                    Episode=episode,
                    current_reward=np.round(current_reward, 2),
                    running_reward=np.round(np.mean(rewards[-10:]), 2),
                )

        system_runner.finalize()

<<<<<<< HEAD
=======
        # Remove the file at the end of the training.
        for item in self.rl_protocols:
            try:
                os.remove(f".traj_data_{item}.npy")
            except FileNotFoundError:
                pass
>>>>>>> 91dc61bc
        return np.array(rewards)<|MERGE_RESOLUTION|>--- conflicted
+++ resolved
@@ -67,12 +67,6 @@
             if isinstance(value, ClassicalAlgorithm):
                 # Classical algorithms don't need to be trained.
                 force_models[item] = value.policy
-<<<<<<< HEAD
-=======
-                observables[item] = value.observable
-                tasks[item] = value.task
-                actions[item] = value.actions
->>>>>>> 91dc61bc
                 continue
 
             force_models[item] = value.actor
@@ -99,22 +93,11 @@
         force_models = {}
         for item, val in self.rl_protocols.items():
             if isinstance(val, ClassicalAlgorithm):
-<<<<<<< HEAD
                 # Classical algorithms don't need to be trained.
                 force_models[item] = val.policy
                 continue
 
             #episode_data = np.load(f".traj_data_{item}.npy", allow_pickle=True)
-=======
-                force_models[item] = val.policy
-                observables[item] = val.observable
-                tasks[item] = val.task
-                actions[item] = val.actions
-                # Classical algorithms don't need to be trained. but because a new instance is create, need to be copied
-                continue
-
-            episode_data = np.load(f".traj_data_{item}.npy", allow_pickle=True)
->>>>>>> 91dc61bc
 
             episode_data = trajectory_data[item]
 
@@ -263,13 +246,10 @@
 
         system_runner.finalize()
 
-<<<<<<< HEAD
-=======
         # Remove the file at the end of the training.
         for item in self.rl_protocols:
             try:
                 os.remove(f".traj_data_{item}.npy")
             except FileNotFoundError:
                 pass
->>>>>>> 91dc61bc
         return np.array(rewards)