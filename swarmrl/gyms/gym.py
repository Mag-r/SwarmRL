--- conflicted
+++ resolved
@@ -1,10 +1,6 @@
 """
 Module to implement a simple multi-layer perceptron for the colloids.
 """
-<<<<<<< HEAD
-# import time
-=======
->>>>>>> 8acd13a8
 from typing import List, Tuple
 
 import numpy as np
@@ -97,14 +93,10 @@
         observables = {}
         tasks = {}
         actions = {}
-<<<<<<< HEAD
         for type_, val in self.rl_protocols.items():
             episode_data = trajectory_data[type_]
-=======
-        for item, val in self.rl_protocols.items():
-            episode_data = trajectory_data[item]
->>>>>>> 8acd13a8
-
+
+            reward += np.mean(episode_data.rewards)
             reward += np.mean(episode_data.rewards)
 
             # Compute loss for actor and critic.
@@ -225,22 +217,10 @@
             for _ in range(n_episodes):
                 # start = time.time()
                 system_runner.integrate(episode_length, force_fn)
-<<<<<<< HEAD
-                # end = time.time()
-                # print(f"Simulation time: {end - start}")
-                trajectory_data = force_fn.trajectory_data
-                # start = time.time()
-                force_fn, current_reward = self.update_rl(
-                    trajectory_data=trajectory_data
-                )
-                # end = time.time()
-                # print(f"Training time: {end - start}")
-=======
                 trajectory_data = force_fn.trajectory_data
                 force_fn, current_reward = self.update_rl(
                     trajectory_data=trajectory_data
                 )
->>>>>>> 8acd13a8
                 rewards.append(current_reward)
                 episode += 1
                 progress.update(
