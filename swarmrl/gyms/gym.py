"""
Module to implement a simple multi-layer perceptron for the colloids.
"""
<<<<<<< HEAD
import time
=======
>>>>>>> c657fd90
from typing import List, Tuple

import numpy as np
from rich.progress import BarColumn, Progress, TimeRemainingColumn

from swarmrl.engine.engine import Engine
from swarmrl.losses.loss import Loss
from swarmrl.losses.proximal_policy_loss import ProximalPolicyLoss
from swarmrl.models.ml_model import MLModel
from swarmrl.rl_protocols.actor_critic import ActorCritic


class Gym:
    """
    Class for the simple MLP RL implementation.

    Attributes
    ----------
    rl_protocols : list(protocol)
            A list of RL protocols to use in the simulation.
    loss : Loss
            An optimization method to compute the loss and update the model.
    """

    def __init__(
        self,
        rl_protocols: List[ActorCritic],
        loss: Loss = ProximalPolicyLoss(),
    ):
        """
        Constructor for the MLP RL.

        Parameters
        ----------
        rl_protocols : dict
                A dictionary of RL protocols
        loss : Loss
                A loss model to use in the A-C loss computation.
        """
        self.loss = loss
        self.rl_protocols = {}

        # Add the protocols to an easily accessible internal dict.
        # TODO: Maybe turn into a dataclass? Not sure if it helps yet.
        for protocol in rl_protocols:
            self.rl_protocols[str(protocol.particle_type)] = protocol

    def initialize_training(self) -> MLModel:
        """
        Return an initialized interaction model.

        Returns
        -------
        interaction_model : MLModel
                Interaction model to start the simulation with.
        """
        # Collect the force models for the simulation runs.
        force_models = {}
        observables = {}
        tasks = {}
        actions = {}
        for type_, value in self.rl_protocols.items():
            force_models[type_] = value.network
            observables[type_] = value.observable
            tasks[type_] = value.task
            actions[type_] = value.actions

        return MLModel(
            models=force_models,
            observables=observables,
            record_traj=True,
            tasks=tasks,
            actions=actions,
        )

    def update_rl(self, trajectory_data: dict) -> Tuple[MLModel, np.ndarray]:
        """
        Update the RL algorithm.

        Returns
        -------
        interaction_model : MLModel
                Interaction model to use in the next episode.
        reward : np.ndarray
                Current mean episode reward. This is returned for nice progress bars.
        """
        reward = 0.0  # TODO: Separate between species and optimize visualization.

        force_models = {}
        observables = {}
        tasks = {}
        actions = {}
<<<<<<< HEAD
        for item, val in self.rl_protocols.items():
            episode_data = trajectory_data[item]

            reward += np.mean(episode_data.rewards)
=======
        for type_, val in self.rl_protocols.items():
            episode_data = trajectory_data[type_]

            reward += np.mean(episode_data.rewards)
            reward += np.mean(episode_data.rewards)
>>>>>>> c657fd90

            # Compute loss for actor and critic.
            self.loss.compute_loss(
                network=val.network,
                episode_data=episode_data,
            )

            force_models[type_] = val.network
            observables[type_] = val.observable
            tasks[type_] = val.task
            actions[type_] = val.actions

        # Create a new interaction model.
        interaction_model = MLModel(
            models=force_models,
            observables=observables,
            record_traj=True,
            tasks=tasks,
            actions=actions,
        )
        return interaction_model, np.array(reward) / len(self.rl_protocols)

    def export_models(self, directory: str = "Models"):
        """
        Export the models to the specified directory.

        Parameters
        ----------
        directory : str (default='Models')
                Directory in which to save the models.

        Returns
        -------
        Saves the actor and the critic to the specific directory.

        Notes
        -----
        This is super lazy. We should add this to the rl protocol. Same with the
        model restoration.
        """
        for type_, val in self.rl_protocols.items():
            val.network.export_model(filename=f"Model{type_}", directory=directory)

    def restore_models(self, directory: str = "Models"):
        """
        Export the models to the specified directory.

        Parameters
        ----------
        directory : str (default='Models')
                Directory from which to load the objects.

        Returns
        -------
        Loads the actor and critic from the specific directory.
        """
        for type_, val in self.rl_protocols.items():
            val.network.restore_model_state(
                filename=f"Model{type_}", directory=directory
            )

    def initialize_models(self):
        """
        Initialize all of the models in the gym.
        """
        for _, val in self.rl_protocols.items():
            val.network.reinitialize_network()

    def perform_rl_training(
        self,
        system_runner: Engine,
        n_episodes: int,
        episode_length: int,
        load_bar: bool = True,
    ):
        """
        Perform the RL training.

        Parameters
        ----------
        system_runner : Engine
                Engine used to perform steps for each agent.
        n_episodes : int
                Number of episodes to use in the training.
        episode_length : int
                Number of time steps in one episode.
        load_bar : bool (default=True)
                If true, show a progress bar.
        """
        rewards = [0.0]
        current_reward = 0.0
        episode = 0
        force_fn = self.initialize_training()

        # Initialize the tasks and observables.
        for _, val in self.rl_protocols.items():
            val.observable.initialize(system_runner.colloids)
            val.task.initialize(system_runner.colloids)

        progress = Progress(
            "Episode: {task.fields[Episode]}",
            BarColumn(),
            "Episode reward: {task.fields[current_reward]} Running Reward:"
            " {task.fields[running_reward]}",
            TimeRemainingColumn(),
        )

        with progress:
            task = progress.add_task(
                "RL Training",
                total=n_episodes,
                Episode=episode,
                current_reward=current_reward,
                running_reward=np.mean(rewards),
                visible=load_bar,
            )
            for _ in range(n_episodes):
<<<<<<< HEAD
                start = time.time()
                system_runner.integrate(episode_length, force_fn)
                print(f"Episode {episode} took {time.time() - start} seconds")
                trajectory_data = force_fn.trajectory_data
                start = time.time()
                force_fn, current_reward = self.update_rl(
                    trajectory_data=trajectory_data
                )
                print(f"RL update took {time.time() - start} seconds")
=======
                # start = time.time()
                system_runner.integrate(episode_length, force_fn)
                trajectory_data = force_fn.trajectory_data
                force_fn, current_reward = self.update_rl(
                    trajectory_data=trajectory_data
                )
>>>>>>> c657fd90
                rewards.append(current_reward)
                episode += 1
                progress.update(
                    task,
                    advance=1,
                    Episode=episode,
                    current_reward=np.round(current_reward, 2),
                    running_reward=np.round(np.mean(rewards[-10:]), 2),
                )

        system_runner.finalize()

        return np.array(rewards)<|MERGE_RESOLUTION|>--- conflicted
+++ resolved
@@ -1,10 +1,7 @@
 """
 Module to implement a simple multi-layer perceptron for the colloids.
 """
-<<<<<<< HEAD
 import time
-=======
->>>>>>> c657fd90
 from typing import List, Tuple
 
 import numpy as np
@@ -97,18 +94,11 @@
         observables = {}
         tasks = {}
         actions = {}
-<<<<<<< HEAD
-        for item, val in self.rl_protocols.items():
-            episode_data = trajectory_data[item]
-
-            reward += np.mean(episode_data.rewards)
-=======
         for type_, val in self.rl_protocols.items():
             episode_data = trajectory_data[type_]
 
             reward += np.mean(episode_data.rewards)
             reward += np.mean(episode_data.rewards)
->>>>>>> c657fd90
 
             # Compute loss for actor and critic.
             self.loss.compute_loss(
@@ -226,8 +216,6 @@
                 visible=load_bar,
             )
             for _ in range(n_episodes):
-<<<<<<< HEAD
-                start = time.time()
                 system_runner.integrate(episode_length, force_fn)
                 print(f"Episode {episode} took {time.time() - start} seconds")
                 trajectory_data = force_fn.trajectory_data
@@ -236,14 +224,6 @@
                     trajectory_data=trajectory_data
                 )
                 print(f"RL update took {time.time() - start} seconds")
-=======
-                # start = time.time()
-                system_runner.integrate(episode_length, force_fn)
-                trajectory_data = force_fn.trajectory_data
-                force_fn, current_reward = self.update_rl(
-                    trajectory_data=trajectory_data
-                )
->>>>>>> c657fd90
                 rewards.append(current_reward)
                 episode += 1
                 progress.update(
